--- conflicted
+++ resolved
@@ -1,23 +1,20 @@
-FROM flink:1.17.0
-
-
-# install python3 and pip3
-RUN apt-get update -y && \
-apt-get install -y python3 python3-pip python3-dev
-# install basic linux network tools
-RUN apt-get install net-tools -y
-
-# clean up packages
-RUN rm -rf /var/lib/apt/lists/*
-
-RUN mkdir -p /usr/local/python/3.10.13/bin/
-RUN ln -s /usr/bin/python3.10 /usr/local/python/3.10.13/bin/python3.10
-
-# install PyFlink
-RUN pip3 install apache-flink==1.17.0
-
-<<<<<<< HEAD
-=======
-
->>>>>>> 0b21234a
-CMD []
+FROM flink:1.17.0
+
+
+# install python3 and pip3
+RUN apt-get update -y && \
+apt-get install -y python3 python3-pip python3-dev
+# install basic linux network tools
+RUN apt-get install net-tools -y
+
+# clean up packages
+RUN rm -rf /var/lib/apt/lists/*
+
+RUN mkdir -p /usr/local/python/3.10.13/bin/
+RUN ln -s /usr/bin/python3.10 /usr/local/python/3.10.13/bin/python3.10
+
+# install PyFlink
+RUN pip3 install apache-flink==1.17.0
+
+
+CMD []